--- conflicted
+++ resolved
@@ -9,7 +9,7 @@
 % You may obtain a copy of the License at
 %
 %     http://www.apache.org/licenses/LICENSE-2.0
-%l
+%
 % Unless required by applicable law or agreed to in writing, software
 % distributed under the License is distributed on an "AS IS" BASIS,
 % WITHOUT WARRANTIES OR CONDITIONS OF ANY KIND, either express or implied.
@@ -156,11 +156,7 @@
     'do_syn', do_syn, ...  % This may just turn it off completely.
     'fs', fs, ...
     'n_classes', n_classes, ...
-<<<<<<< HEAD
-    'healthy_n_fibers', [50, 35, 25] * IHCs_per_channel, ... 
-=======
     'healthy_n_fibers', [50, 35, 25] * IHCs_per_channel, ...
->>>>>>> 926e96e7
     'spont_rates', [50, 6, 1], ...
     'sat_rates', 200, ...
     'sat_reservoir', 0.2, ...
