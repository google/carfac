--- conflicted
+++ resolved
@@ -364,28 +364,17 @@
 
   n_stages: int = 4
   time_constants: jnp.ndarray = dataclasses.field(
-<<<<<<< HEAD
-      default_factory=lambda: 0.002 * 4.0**jnp.arange(4, dtype=float)
-=======
-      default_factory=lambda: 0.002 * 4 ** jnp.arange(4)
->>>>>>> 11a11351
+      default_factory=lambda: 0.002 * 4.0 ** jnp.arange(4, dtype=float)
   )
   agc_stage_gain: float = 2.0  # gain from each stage to next slower stage
   # how often to update the AGC states
   decimation: Tuple[int, ...] = (8, 2, 2, 2)
   agc1_scales: jnp.ndarray = dataclasses.field(
-<<<<<<< HEAD
-      default_factory=lambda: 1.0 * math.sqrt(2)**jnp.arange(4, dtype=float)  # 1 per channel
-  )
-  agc2_scales: jnp.ndarray = dataclasses.field(
-      default_factory=lambda: 1.65 * math.sqrt(2)**jnp.arange(4, dtype=float)
-=======
-      default_factory=lambda: 1.0
-      * jnp.sqrt(2) ** jnp.arange(4)  # 1 per channel
+      default_factory=lambda: 1.0 * math.sqrt(2) ** jnp.arange(4, dtype=float)  # 1 per channel
   )
   agc2_scales: jnp.ndarray = dataclasses.field(
       default_factory=lambda: 1.65 * math.sqrt(2) ** jnp.arange(4)
->>>>>>> 11a11351
+      default_factory=lambda: 1.65 * math.sqrt(2)**jnp.arange(4, dtype=float)
   )
   agc_mix_coeffs: float = 0.5
 
@@ -944,19 +933,6 @@
 @dataclasses.dataclass
 class EarHypers:
   """Hyperparameters (tagged as static in `jax.jit`) of 1 ear."""
-<<<<<<< HEAD
-  n_ch: int = 0
-  pole_freqs: jnp.ndarray = dataclasses.field(
-      default_factory=lambda: jnp.array([], dtype=float)
-  )
-  max_channels_per_octave: float = 0.
-  car: Optional[CarHypers] = None
-  agc: Optional[List[AgcHypers]] = dataclasses.field(
-      default_factory=list  # One element per AGC layer.
-  )
-  ihc: Optional[IhcHypers] = None
-  syn: Optional[SynHypers] = None
-=======
 
   n_ch: int
   pole_freqs: jnp.ndarray
@@ -965,7 +941,6 @@
   agc: List[AgcHypers]  # One element per AGC layer.
   ihc: IhcHypers
   syn: SynHypers
->>>>>>> 11a11351
 
   # The following 2 functions are boiler code required by pytree.
   # Reference: https://jax.readthedocs.io/en/latest/pytrees.html
