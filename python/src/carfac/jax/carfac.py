"""Implement Dick Lyon's cascade of asymmetric resonators in JAX.

Copyright 2023 The CARFAC Authors. All Rights Reserved.
Author: Richard F. Lyon

This file is part of an implementation of Lyon's cochlear model:
"Cascade of Asymmetric Resonators with Fast-Acting Compression"

Currently this package is not open sourced.
"""

import dataclasses
import functools
import math
import numbers
from typing import List, Optional, Tuple, Union

import jax
import jax.numpy as jnp
import numpy as np

# This file contains all the implementation of CARFAC-JAX and includes the
# following sections.
# 1. Data structure definitions.
#    First, different data structures (`DesignParameters`, `Hypers`, `Weights`
#    and `State`) are defined for each step ("CAR", "AGC", "IHC"), each "ear"
#    and the whole CARFAC. The definitions include part of the default values.
#
#    Explanation and meanings of each type of data classes
#     - `DesignParameters`: used as the input to the design and init functions.
#       They are set manually by users and won't be changed in any functions.
#     - `Hypers`: the hyperparameters. They are produced from the design
#       functions and define the configurations of the model. They are tagged
#       `static` in `jax.jit` so one can use their values in conditionals etc.
#       Model functions or parameter optimization should never change them.
#       These are typically boolean and integer configuration parameters that
#       change the structure of the graph and thus are not differentiable.
#       Notice that, for convenience, we use `Hypers` to contain all the
#       parameters that are produced from design and won't be changed from then
#       on (i.e. in training and model computation). So its parameters may not
#       change the computation graph or even may not be used in any model
#       computation.
#     - `Weights`: the trainable weights. They are created and initialised by
#       the design and init functions. They are part of the inputs of model
#       functions. These values shouldn't be changed in the model functions and
#       should be updated by optimization algorithms.
#     - `State`: the state variables. These are implementation specific and keep
#       the internal state of the model. For the benefit of JAX, which
#       prefers/mandates a purely functional programming style, they are passed
#       as additional function inputs, and their new values are returned as
#       function outputs.
# 2. Design and init functions.
#    Second, design and init functions for each step ("CAR", "AGC", "IHC"), each
#    "ear" and the whole CARFAC are defined. These functions are not JITed so
#    one can use arbitrary python code in it.
#    Normally, users only need to use the `design_and_init_carfac` function to
#    obtained the hyperparameters, trainable weights (initalized) and states
#    (initalized). All the other design and init functions are called by
#    `design_and_init_carfac` function.
# 3. Model functions.
#    Third, the model functions for each step and the `run_segment` function are
#    defined. These functions are meant to be used after being JITted so one
#    must ensure they are JITable. A helper function `run_segment_jit` is also
#    defined to help users run the JITted version of `run_segment` conveniently.
#    But notice that `run_segment_jit` will donate the input state for speed.


###################
# Data Structures #
###################


# Because operations of `jax.numpy.ndarray` like `max/min`, `[]` will generate
# `jax.numpy.ndarray` of size 1 rather than numeric types like `float` or `int`,
# for convenience, we annotate some parameters as a union of numeric type and
# `jax.numpy.ndarray`. For example `Union[float, jnp.ndarray]`.
# TODO(honglinyu): should we avoid the unions and only annotate `jnp.ndarray`?
# Specifically, as pointed by @malcolmslaney, will this matter when we run it on
# TPU/GPU?


# TODO(honglinyu): can we use inheritance instead? Also, can we define a general
# hashing function too?
def _are_two_equal_hypers(hypers1, hypers2):
  """Used in comparing whether two `*Hypers` objects are equal in `__eq__()`."""
  if not isinstance(hypers1, type(hypers2)):
    return False
  children1, _ = hypers1.tree_flatten()
  children2, _ = hypers2.tree_flatten()
  for child1, child2 in zip(children1, children2):
    # Notice that when `__eq__` returns true for two objects, their `__hash__`
    # must return the same. So if `__hash__` hashes member variables' `id`, we
    # must compare `id` in `__eq__` too.
    if isinstance(child1, jnp.ndarray):
      if id(child1) != id(child2):
        return False
    else:
      if child1 != child2:
        return False
  return True


@jax.tree_util.register_pytree_node_class
@dataclasses.dataclass
class CarDesignParameters:
  """All the parameters manually set to design the CAR filterbank.

  This object is part of the `CarfacDesignParameter`. It should be assigned by
  the user. It is the input to the design/init functions and shouldn't be used
  in any model functions.
  """
  velocity_scale: float = 0.1  # for the velocity nonlinearity
  v_offset: float = 0.04  # offset gives a quadratic part
  min_zeta: float = 0.10  # minimum damping factor in mid-freq channels
  max_zeta: float = 0.35  # maximum damping factor in mid-freq channels
  first_pole_theta: float = 0.85 * math.pi
  zero_ratio: float = math.sqrt(2)  # how far zero is above pole
  high_f_damping_compression: float = 0.5  # 0 to 1 to compress zeta
  erb_per_step: float = 0.5  # assume G&M's ERB formula
  min_pole_hz: float = 30
  erb_break_freq: float = 165.3  # Greenwood map's break freq.
  erb_q: float = 1000 / (24.7 * 4.37)  # Glasberg and Moore's high-cf ratio
  use_delay_buffer: bool = False
  linear_car: bool = False
  ac_corner_hz: float = 20  # AC couple at 20 Hz corner

  # The following 2 functions are boiler code required by pytree.
  # Reference: https://jax.readthedocs.io/en/latest/pytrees.html
  def tree_flatten(self):  # pylint: disable=missing-function-docstring
    children = (self.velocity_scale,
                self.v_offset,
                self.min_zeta,
                self.max_zeta,
                self.first_pole_theta,
                self.zero_ratio,
                self.high_f_damping_compression,
                self.erb_per_step,
                self.min_pole_hz,
                self.erb_break_freq,
                self.erb_q,
                self.use_delay_buffer,
                self.linear_car,
                self.ac_corner_hz)
    aux_data = ('velocity_scale',
                'v_offset',
                'min_zeta',
                'max_zeta',
                'first_pole_theta',
                'zero_ratio',
                'high_f_damping_compression',
                'erb_per_step',
                'min_pole_hz',
                'erb_break_freq',
                'erb_q',
                'use_delay_buffer',
                'linear_car',
                'ac_corner_hz')
    return (children, aux_data)

  @classmethod
  def tree_unflatten(cls, _, children):
    return cls(*children)


@jax.tree_util.register_pytree_node_class
@dataclasses.dataclass
class CarHypers:
  """The hyperparameters of CAR (tagged as `static` in `jax.jit`).

  This object will be created and assigned in the design phase. It will be
  passed to the model functions as static arguments (as part of the
  `CarfacHypers`). It often contains booleans or integer configuration
  parameters that would change the structure of the graph, and thus are
  undifferentiable.
  """
  n_ch: int = 0
  use_delay_buffer: bool = False
  linear_car: bool = False

  # After https://github.com/google/carfac/commit/559a2f83, `r1_coeffs`,
  # `a0_coeffs`, `c0_coeffs`, `h_coeffs`, `g0_coeffs` and `zr_coeffs` are not
  # used in model computation so they are moved to `CarHypers`.
  r1_coeffs: jnp.ndarray = dataclasses.field(
      default_factory=lambda: jnp.zeros(())
  )
  a0_coeffs: jnp.ndarray = dataclasses.field(
      default_factory=lambda: jnp.zeros(())
  )
  c0_coeffs: jnp.ndarray = dataclasses.field(
      default_factory=lambda: jnp.zeros(())
  )
  h_coeffs: jnp.ndarray = dataclasses.field(
      default_factory=lambda: jnp.zeros(())
  )
  g0_coeffs: jnp.ndarray = dataclasses.field(
      default_factory=lambda: jnp.zeros(())
  )
  zr_coeffs: jnp.ndarray = dataclasses.field(
      default_factory=lambda: jnp.zeros(())
  )

  # The following 2 functions are boiler code required by pytree.
  # Reference: https://jax.readthedocs.io/en/latest/pytrees.html
  def tree_flatten(self):  # pylint: disable=missing-function-docstring
    children = (
        self.n_ch,
        self.use_delay_buffer,
        self.linear_car,
        self.r1_coeffs,
        self.a0_coeffs,
        self.c0_coeffs,
        self.h_coeffs,
        self.g0_coeffs,
        self.zr_coeffs,
    )
    aux_data = (
        'n_ch',
        'use_delay_buffer',
        'linear_car',
        'r1_coeffs',
        'a0_coeffs',
        'c0_coeffs',
        'h_coeffs',
        'g0_coeffs',
        'zr_coeffs',
    )
    return (children, aux_data)

  @classmethod
  def tree_unflatten(cls, _, children):
    return cls(*children)

  # Needed by `static_argnums` of `jax.jit`.
  def __hash__(self):
    return hash((
        self.n_ch,
        self.use_delay_buffer,
        self.linear_car,
        id(self.r1_coeffs),
        id(self.a0_coeffs),
        id(self.c0_coeffs),
        id(self.h_coeffs),
        id(self.g0_coeffs),
        id(self.zr_coeffs),
    ))

  def __eq__(self, other):
    return _are_two_equal_hypers(self, other)


@jax.tree_util.register_pytree_node_class
@dataclasses.dataclass
class CarWeights:
  """The trainable weights of the filters.

  As part of the `CarfacWeights`, it will be passed to the model functions but
  shouldn't be modified in the model computations.
  """
  velocity_scale: float = 0.0
  v_offset: float = 0.0

  ohc_health: jnp.ndarray = dataclasses.field(
      default_factory=lambda: jnp.zeros(())
  )
  # The parameters for `stage_g`.
  ga_coeffs: jnp.ndarray = dataclasses.field(
      default_factory=lambda: jnp.zeros(())
  )
  gb_coeffs: jnp.ndarray = dataclasses.field(
      default_factory=lambda: jnp.zeros(())
  )
  gc_coeffs: jnp.ndarray = dataclasses.field(
      default_factory=lambda: jnp.zeros(())
  )

  ac_coeff: float = 0.0

  # The following 2 functions are boiler code required by pytree.
  # Reference: https://jax.readthedocs.io/en/latest/pytrees.html
  def tree_flatten(self):  # pylint: disable=missing-function-docstring
    children = (
        self.velocity_scale,
        self.v_offset,
        self.ohc_health,
        self.ga_coeffs,
        self.gb_coeffs,
        self.gc_coeffs,
        self.ac_coeff,
    )
    aux_data = (
        'velocity_scale',
        'v_offset',
        'ohc_health',
        'ga_coeffs',
        'gb_coeffs',
        'gc_coeffs',
        'ac_coeff',
    )
    return (children, aux_data)

  @classmethod
  def tree_unflatten(cls, _, children):
    return cls(*children)


@jax.tree_util.register_pytree_node_class
@dataclasses.dataclass
class CarState:
  """All the state variables for the CAR filterbank."""
  z1_memory: jnp.ndarray
  z2_memory: jnp.ndarray
  za_memory: jnp.ndarray
  zb_memory: jnp.ndarray
  dzb_memory: jnp.ndarray
  zy_memory: jnp.ndarray
  g_memory: jnp.ndarray
  dg_memory: jnp.ndarray
  ac_coupler: jnp.ndarray

  # The following 2 functions are boiler code required by pytree.
  # Reference: https://jax.readthedocs.io/en/latest/pytrees.html
  def tree_flatten(self):  # pylint: disable=missing-function-docstring
    children = (self.z1_memory,
                self.z2_memory,
                self.za_memory,
                self.zb_memory,
                self.dzb_memory,
                self.zy_memory,
                self.g_memory,
                self.dg_memory,
                self.ac_coupler)
    aux_data = ('z1_memory',
                'z2_memory',
                'za_memory',
                'zb_memory',
                'dzb_memory',
                'zy_memory',
                'g_memory',
                'dg_memory',
                'ac_coupler')
    return (children, aux_data)

  @classmethod
  def tree_unflatten(cls, _, children):
    return cls(*children)


@jax.tree_util.register_pytree_node_class
@dataclasses.dataclass
class AgcDesignParameters:
  """All the parameters set manually to design the AGC filters."""
  n_stages: int = 4
  time_constants: jnp.ndarray = dataclasses.field(
      default_factory=lambda: 0.002 * 4.0**jnp.arange(4, dtype=float)
  )
  agc_stage_gain: float = 2.  # gain from each stage to next slower stage
  # how often to update the AGC states
  decimation: Tuple[int, ...] = (8, 2, 2, 2)
  agc1_scales: jnp.ndarray = dataclasses.field(
      default_factory=lambda: 1.0 * math.sqrt(2)**jnp.arange(4, dtype=float)  # 1 per channel
  )
  agc2_scales: jnp.ndarray = dataclasses.field(
      default_factory=lambda: 1.65 * math.sqrt(2)**jnp.arange(4, dtype=float)
  )
  agc_mix_coeffs: float = 0.5

  # The following 2 functions are boiler code required by pytree.
  # Reference: https://jax.readthedocs.io/en/latest/pytrees.html
  def tree_flatten(self):  # pylint: disable=missing-function-docstring
    children = (self.n_stages, self.time_constants, self.agc_stage_gain,
                self.decimation, self.agc1_scales, self.agc2_scales,
                self.agc_mix_coeffs)
    aux_data = ('n_stages', 'time_constants', 'agc_stage_gain',
                'decimation', 'agc1_scales', 'agc2_scales',
                'agc_mix_coeffs')
    return (children, aux_data)

  @classmethod
  def tree_unflatten(cls, _, children):
    return cls(*children)


@jax.tree_util.register_pytree_node_class
@dataclasses.dataclass
class AgcHypers:
  """The hyperparameters (tagged as `static` in `jax.jit`) of AGC step.

  As part of the `Coefficients`, it is designed/inited based on the `Parameters`
  In the design/init functions. It will be passed to the model functions as
  static arguments.
  Each AGC stage will have 1 `AgcCoefficients`.

  Attributes:
    n_ch: number of channels.
    n_agc_stages: number of AGC stages.
    decimation: the decimation of this AGC stage.
    agc_spatial_iterations: how many times FIR smoothings will be run.
    agc_spatial_n_taps: number of taps of the FIR filter.
    reverse_cumulative_decimation: the cumulative decimation of each stage in
    reverse order.
    max_cumulative_decimation: the maximum cumulative decimation across all AGC
    stages.
  """
  n_ch: int
  n_agc_stages: int
  decimation: int = 0
  agc_spatial_iterations: int = 0
  agc_spatial_n_taps: int = 0
  reverse_cumulative_decimation: jnp.ndarray = dataclasses.field(
      default_factory=lambda: jnp.array([64, 32, 16, 8], dtype=int)
  )
  max_cumulative_decimation: jnp.ndarray = dataclasses.field(
      default_factory=lambda: jnp.array(64, dtype=int)
  )

  # The following 2 functions are boiler code required by pytree.
  # Reference: https://jax.readthedocs.io/en/latest/pytrees.html
  def tree_flatten(self):  # pylint: disable=missing-function-docstring
    children = (self.n_ch, self.n_agc_stages,
                self.decimation, self.agc_spatial_iterations,
                self.agc_spatial_n_taps,
                self.reverse_cumulative_decimation,
                self.max_cumulative_decimation)
    aux_data = ('n_ch', 'n_agc_stages',
                'decimation', 'agc_spatial_iterations',
                'agc_spatial_n_taps',
                'reverse_cumulative_decimation',
                'max_cumulative_decimation')
    return (children, aux_data)

  @classmethod
  def tree_unflatten(cls, _, children):
    return cls(*children)

  # Needed by `static_argnums` of `jax.jit`.
  def __hash__(self):
    # Notice that we hash the `id` of `jnp.ndarray` rather than its content for
    # speed. This should always be correct because `jnp.ndarray` is immutable.
    # But this also means the hash will be different if this field is assigned
    # to a different array with exactly the same value. We think such case
    # should be very rare in usage.
    return hash((
        self.n_ch,
        self.n_agc_stages,
        self.decimation,
        self.agc_spatial_iterations,
        self.agc_spatial_n_taps,
        id(self.reverse_cumulative_decimation),
        id(self.max_cumulative_decimation),
    ))

  def __eq__(self, other):
    return _are_two_equal_hypers(self, other)


@jax.tree_util.register_pytree_node_class
@dataclasses.dataclass
class AgcWeights:
  """Trainable weights of the AGC step."""
  agc_epsilon: float = 0.0
  agc_stage_gain: float = 0.0
  agc_spatial_fir: Optional[List[Union[float, jnp.ndarray]]] = None
  detect_scale: float = 1.0
  agc_mix_coeffs: Union[float, jnp.ndarray] = 0.0
  AGC_polez1: Union[float, jnp.ndarray] = 0.0  # pylint: disable=invalid-name
  AGC_polez2: Union[float, jnp.ndarray] = 0.0  # pylint: disable=invalid-name

  # The following 2 functions are boiler code required by pytree.
  # Reference: https://jax.readthedocs.io/en/latest/pytrees.html
  def tree_flatten(self):  # pylint: disable=missing-function-docstring
    children = (
        self.agc_epsilon,
        self.agc_stage_gain,
        self.agc_spatial_fir,
        self.detect_scale,
        self.agc_mix_coeffs,
        self.AGC_polez1,
        self.AGC_polez2,
    )
    aux_data = (
        'agc_epsilon',
        'agc_stage_gain',
        'agc_spatial_fir',
        'detect_scale',
        'agc_mix_coeffs',
        'AGC_polez1',
        'AGC_polez2',
    )
    return (children, aux_data)

  @classmethod
  def tree_unflatten(cls, _, children):
    return cls(*children)


@jax.tree_util.register_pytree_node_class
@dataclasses.dataclass
class AgcState:
  """All the state variables for one stage of the AGC."""
  decim_phase: int
  agc_memory: jnp.ndarray
  input_accum: jnp.ndarray

  # The following 2 functions are boiler code required by pytree.
  # Reference: https://jax.readthedocs.io/en/latest/pytrees.html
  def tree_flatten(self):  # pylint: disable=missing-function-docstring
    children = (self.decim_phase, self.agc_memory, self.input_accum)
    aux_data = ('decim_phase', 'agc_memory', 'input_accum')
    return (children, aux_data)

  @classmethod
  def tree_unflatten(cls, _, children):
    return cls(*children)


@jax.tree_util.register_pytree_node_class
@dataclasses.dataclass
class IhcDesignParameters:
  """Variables needed for the inner hair cell implementation."""
  ihc_style: str = 'two_cap'
  tau_lpf: float = 0.000080  # 80 microseconds smoothing twice
  tau_out: float = 0.0005  # depletion tau is pretty fast
  tau_in: float = 0.010  # recovery tau is slower
  tau1_out: float = 0.00050  # depletion tau is pretty fast
  tau1_in: float = 0.00020  # recovery tau is very fast 200 us
  tau2_out: float = 0.001  # depletion tau is pretty fast 1 ms
  tau2_in: float = 0.010  # recovery tau is slower 10ms

  # The following 2 functions are boiler code required by pytree.
  # Reference: https://jax.readthedocs.io/en/latest/pytrees.html
  def tree_flatten(self):  # pylint: disable=missing-function-docstring
    children = (
        self.ihc_style,
        self.tau_lpf,
        self.tau_out,
        self.tau_in,
        self.tau1_out,
        self.tau1_in,
        self.tau2_out,
        self.tau2_in,
    )
    aux_data = (
        'ihc_style',
        'tau_lpf',
        'tau_out',
        'tau_in',
        'tau1_out',
        'tau1_in',
        'tau2_out',
        'tau2_in',
    )
    return (children, aux_data)

  @classmethod
  def tree_unflatten(cls, _, children):
    return cls(*children)


@jax.tree_util.register_pytree_node_class
@dataclasses.dataclass
class SynDesignParameters:
  """Variables needed for the synapse implementation."""

  n_classes: int = 3  # Default. Modify params and redesign to change.
  ihcs_per_channel: dataclasses.InitVar[int] = 10  # Maybe 20 would be better?
  healthy_n_fibers: jnp.ndarray = dataclasses.field(
      default_factory=lambda: (jnp.array([50.0, 35.0, 25.0], dtype=float))
  )
  spont_rates: jnp.ndarray = dataclasses.field(
      default_factory=lambda: (jnp.array([50.0, 6.0, 1.0], dtype=float))
  )
  sat_rates: float = 200.0
  sat_reservoir: float = 0.2
  v_width: float = 0.02
  tau_lpf: float = 0.000080
  reservoir_tau: float = 0.02
  # Tweaked.
  # The weights 1.2 were picked before correctly account for sample rate
  # and number of fibers. This way works for more different numbers.
  agc_weights: jnp.ndarray = dataclasses.field(
      default_factory=lambda: (jnp.array([1.2, 1.2, 1.2], dtype=float) / (float(22050)))
  )

  def __post_init__(self, ihcs_per_channel):
    self.healthy_n_fibers *= ihcs_per_channel
    self.agc_weights /= ihcs_per_channel

  # The following 2 functions are boiler code required by pytree.
  # Reference: https://jax.readthedocs.io/en/latest/pytrees.html
  # Note that ihcs_per_channel is set to 1 for flattening/unflattening,
  # to avoid repeat multiplication in __post_init__.
  def tree_flatten(self):  # pylint: disable=missing-function-docstring
    children = (
        self.n_classes,
        1,
        self.healthy_n_fibers,
        self.spont_rates,
        self.sat_rates,
        self.sat_reservoir,
        self.v_width,
        self.tau_lpf,
        self.reservoir_tau,
        self.agc_weights,
    )
    aux_data = (
        'n_classes',
        'ihcs_per_channel',
        'healthy_n_fibers',
        'spont_rates',
        'sat_rates',
        'sat_reservoir',
        'v_width',
        'tau_lpf',
        'reservoir_tau',
        'agc_weights',
    )
    return (children, aux_data)

  @classmethod
  def tree_unflatten(cls, _, children):
    return cls(*children)


@jax.tree_util.register_pytree_node_class
@dataclasses.dataclass
class SynHypers:
  """Hyperparameters for the IHC synapse. Tagged `static` in `jax.jit`."""

  do_syn: bool = False

  # The following 2 functions are boiler code required by pytree.
  # Reference: https://jax.readthedocs.io/en/latest/pytrees.html
  def tree_flatten(self):
    children = [self.do_syn]
    aux_data = ('do_syn',)
    return (children, aux_data)

  @classmethod
  def tree_unflatten(cls, _, children):
    return cls(*children)

  # Needed by `static_argnums` of `jax.jit`.
  def __hash__(self):
    children, _ = self.tree_flatten()
    return hash(children)

  def __eq__(self, other):
    return _are_two_equal_hypers(self, other)


@jax.tree_util.register_pytree_node_class
@dataclasses.dataclass
class SynWeights:
  """Trainable weights of the IHC synapse."""

  n_fibers: jnp.ndarray
  v_widths: jnp.ndarray
  v_halfs: jnp.ndarray  # Same units as v_recep and v_widths.
  a1: float  # Feedback gain
  a2: float  # Output gain
  agc_weights: jnp.ndarray  # For making a nap out to agc in.
  spont_p: jnp.ndarray  # Used only to init the output LPF
  spont_sub: jnp.ndarray
  res_lpf_inits: jnp.ndarray
  res_coeff: float
  lpf_coeff: float

  # The following 2 functions are boiler code required by pytree.
  # Reference: https://jax.readthedocs.io/en/latest/pytrees.html
  def tree_flatten(self):
    """Flatten tree for pytree."""
    children = (
        self.n_fibers,
        self.v_widths,
        self.v_halfs,
        self.a1,
        self.a2,
        self.agc_weights,
        self.spont_p,
        self.spont_sub,
        self.res_lpf_inits,
        self.res_coeff,
        self.lpf_coeff,
    )
    aux_data = (
        'n_fibers',
        'v_widths',
        'v_halfs',
        'a1',
        'a2',
        'agc_weights',
        'spont_p',
        'spont_sub',
        'res_lpf_inits',
        'res_coeff',
        'lpf_coeff',
    )
    return (children, aux_data)

  @classmethod
  def tree_unflatten(cls, _, children):
    return cls(*children)


@jax.tree_util.register_pytree_node_class
@dataclasses.dataclass
class SynState:
  """All the state variables for the IHC synapse."""

  reservoirs: jnp.ndarray
  lpf_state: jnp.ndarray

  # The following 2 functions are boiler code required by pytree.
  # Reference: https://jax.readthedocs.io/en/latest/pytrees.html
  def tree_flatten(self):
    children = (self.reservoirs, self.lpf_state)
    aux_data = ('reservoirs', 'lpf_state')
    return (children, aux_data)

  @classmethod
  def tree_unflatten(cls, _, children):
    return cls(*children)


@jax.tree_util.register_pytree_node_class
@dataclasses.dataclass
class IhcHypers:
  """Hyperparameters for the inner hair cell. Tagged `static` in `jax.jit`."""
  n_ch: int
  # 0 is just_hwr, 1 is one_cap, 2 is two_cap.
  ihc_style: int

  # The following 2 functions are boiler code required by pytree.
  # Reference: https://jax.readthedocs.io/en/latest/pytrees.html
  def tree_flatten(self):
    children = (self.n_ch, self.ihc_style)
    aux_data = ('n_ch', 'ihc_style')
    return (children, aux_data)

  @classmethod
  def tree_unflatten(cls, _, children):
    return cls(*children)

  # Needed by `static_argnums` of `jax.jit`.
  def __hash__(self):
    children, _ = self.tree_flatten()
    return hash(tuple(children))

  def __eq__(self, other):
    return _are_two_equal_hypers(self, other)


@jax.tree_util.register_pytree_node_class
@dataclasses.dataclass
class IhcWeights:
  """Trainable weights of the IHC step."""
  lpf_coeff: float = 0.0
  out1_rate: Union[float, jnp.ndarray] = 0.0
  in1_rate: float = 0.0
  out2_rate: Union[float, jnp.ndarray] = 0.0
  in2_rate: Union[float, jnp.ndarray] = 0.0
  output_gain: Union[float, jnp.ndarray] = 0.0
  rest_output: Union[float, jnp.ndarray] = 0.0
  rest_cap2: Union[float, jnp.ndarray] = 0.0
  rest_cap1: Union[float, jnp.ndarray] = 0.0

  rest_cap: Union[float, jnp.ndarray] = 0.0
  out_rate: Union[float, jnp.ndarray] = 0.0
  in_rate: float = 0.0

  # The following 2 functions are boiler code required by pytree.
  # Reference: https://jax.readthedocs.io/en/latest/pytrees.html
  def tree_flatten(self):  # pylint: disable=missing-function-docstring
    children = (
        self.lpf_coeff,
        self.out1_rate,
        self.in1_rate,
        self.out2_rate,
        self.in2_rate,
        self.output_gain,
        self.rest_output,
        self.rest_cap2,
        self.rest_cap1,
        self.rest_cap,
        self.out_rate,
        self.in_rate,
    )
    aux_data = (
        'lpf_coeff',
        'out1_rate',
        'in1_rate',
        'out2_rate',
        'in2_rate',
        'output_gain',
        'rest_output',
        'rest_cap2',
        'rest_cap1',
        'rest_cap',
        'out_rate',
        'in_rate',
    )
    return (children, aux_data)

  @classmethod
  def tree_unflatten(cls, _, children):
    return cls(*children)


# States can be donated so we must use default_factory to create a freshly new
# one every time.
@jax.tree_util.register_pytree_node_class
@dataclasses.dataclass
class IhcState:
  """All the state variables for the inner-hair cell implementation."""
  ihc_accum: jnp.ndarray = dataclasses.field(
      default_factory=lambda: jnp.array(0, dtype=float)
  )
  cap_voltage: jnp.ndarray = dataclasses.field(
      default_factory=lambda: jnp.array(0, dtype=float)
  )
  lpf1_state: jnp.ndarray = dataclasses.field(
      default_factory=lambda: jnp.array(0, dtype=float)
  )
  lpf2_state: jnp.ndarray = dataclasses.field(
      default_factory=lambda: jnp.array(0, dtype=float)
  )

  cap1_voltage: jnp.ndarray = dataclasses.field(
      default_factory=lambda: jnp.array(0, dtype=float)
  )
  cap2_voltage: jnp.ndarray = dataclasses.field(
      default_factory=lambda: jnp.array(0, dtype=float)
  )

  # The following 2 functions are boiler code required by pytree.
  # Reference: https://jax.readthedocs.io/en/latest/pytrees.html
  def tree_flatten(self):  # pylint: disable=missing-function-docstring
    children = (
        self.ihc_accum,
        self.cap_voltage,
        self.lpf1_state,
        self.lpf2_state,
        self.cap1_voltage,
        self.cap2_voltage,
    )
    aux_data = (
        'ihc_accum',
        'cap_voltage',
        'lpf1_state',
        'lpf2_state',
        'cap1_voltage',
        'cap2_voltage',
    )
    return (children, aux_data)

  @classmethod
  def tree_unflatten(cls, _, children):
    return cls(*children)


@jax.tree_util.register_pytree_node_class
@dataclasses.dataclass
class EarDesignParameters:
  """Parameters manually set to design Carfac for 1 ear."""
  car: CarDesignParameters = dataclasses.field(
      default_factory=CarDesignParameters
  )
  agc: AgcDesignParameters = dataclasses.field(
      default_factory=AgcDesignParameters
  )
  ihc: IhcDesignParameters = dataclasses.field(
      default_factory=IhcDesignParameters
  )
  syn: SynDesignParameters = dataclasses.field(
      default_factory=SynDesignParameters
  )

  # The following 2 functions are boiler code required by pytree.
  # Reference: https://jax.readthedocs.io/en/latest/pytrees.html
  def tree_flatten(self):  # pylint: disable=missing-function-docstring
    children = (self.car, self.agc, self.ihc)
    aux_data = ('car', 'agc', 'ihc')
    return (children, aux_data)

  @classmethod
  def tree_unflatten(cls, _, children):
    return cls(*children)


@jax.tree_util.register_pytree_node_class
@dataclasses.dataclass
class EarHypers:
  """Hyperparameters (tagged as static in `jax.jit`) of 1 ear."""
<<<<<<< HEAD
  n_ch: int = 0
  pole_freqs: jnp.ndarray = dataclasses.field(
      default_factory=lambda: jnp.array([], dtype=float)
  )
  max_channels_per_octave: float = 0.
  car: Optional[CarHypers] = None
  agc: Optional[List[AgcHypers]] = dataclasses.field(
      default_factory=list  # One element per AGC layer.
  )
  ihc: Optional[IhcHypers] = None
  syn: Optional[SynHypers] = None
=======
  n_ch: int
  pole_freqs: jnp.ndarray
  max_channels_per_octave: float
  car: CarHypers
  agc: List[AgcHypers]  # One element per AGC layer.
  ihc: IhcHypers
  syn: SynHypers
>>>>>>> df42feb8

  # The following 2 functions are boiler code required by pytree.
  # Reference: https://jax.readthedocs.io/en/latest/pytrees.html
  def tree_flatten(self):  # pylint: disable=missing-function-docstring
    children = (
        self.n_ch,
        self.pole_freqs,
        self.max_channels_per_octave,
        self.car,
        self.agc,
        self.ihc,
        self.syn,
    )
    aux_data = (
        'n_ch',
        'pole_freqs',
        'max_channels_per_octave',
        'car',
        'agc',
        'ihc',
        'syn',
    )
    return (children, aux_data)

  @classmethod
  def tree_unflatten(cls, _, children):
    return cls(*children)

  # Needed by `static_argnums` of `jax.jit`.
  def __hash__(self):
    # Notice that we hash the `id` of `jnp.ndarray` rather than its content for
    # speed. This should always be correct because `jnp.ndarray` is immutable.
    # But this also means the hash will be different if this field is assigned
    # to a different array with exactly the same value. We think such case
    # should be very rare in usage.
    return hash((
        self.n_ch,
        id(self.pole_freqs),
        self.max_channels_per_octave,
        self.car,
        tuple(self.agc),
        self.ihc,
    ))

  def __eq__(self, other):
    return _are_two_equal_hypers(self, other)


@jax.tree_util.register_pytree_node_class
@dataclasses.dataclass
class EarWeights:
  """Trainable weights of 1 ear."""
  car: CarWeights
  agc: List[AgcWeights]
  ihc: IhcWeights
  syn: SynWeights

  # The following 2 functions are boiler code required by pytree.
  # Reference: https://jax.readthedocs.io/en/latest/pytrees.html
  def tree_flatten(self):  # pylint: disable=missing-function-docstring
    children = (self.car, self.agc, self.ihc, self.syn)
    aux_data = ('car', 'agc', 'ihc', 'syn')
    return (children, aux_data)

  @classmethod
  def tree_unflatten(cls, _, children):
    return cls(*children)


@jax.tree_util.register_pytree_node_class
@dataclasses.dataclass
class EarState:
  """The state of 1 ear."""
  car: CarState
  ihc: IhcState
  agc: List[AgcState]
  syn: SynState

  # The following 2 functions are boiler code required by pytree.
  # Reference: https://jax.readthedocs.io/en/latest/pytrees.html
  def tree_flatten(self):  # pylint: disable=missing-function-docstring
    children = (self.car, self.ihc, self.agc, self.syn)
    aux_data = ('car', 'ihc', 'agc', 'syn')
    return (children, aux_data)

  @classmethod
  def tree_unflatten(cls, _, children):
    return cls(*children)


@jax.tree_util.register_pytree_node_class
@dataclasses.dataclass
class CarfacDesignParameters:
  """All the parameters set manually for designing CARFAC."""
  fs: float = 22050.0
  n_ears: int = 1
  ears: List[EarDesignParameters] = dataclasses.field(
      default_factory=lambda: [EarDesignParameters()]
  )

  def __init__(self, fs=22050.0, n_ears=1, use_delay_buffer=False):
    """Initialize the Design Parameters dataclass.

    Args:
      fs: Samples per second.
      n_ears: Number of ears to design for.
      use_delay_buffer: Whether to use the delay buffer implementation for the
        car_step.
    """
    self.fs = fs
    self.n_ears = n_ears
    self.ears = [EarDesignParameters() for _ in range(n_ears)]
    for ear in self.ears:
      ear.car.use_delay_buffer = use_delay_buffer

  # The following 2 functions are boiler code required by pytree.
  # Reference: https://jax.readthedocs.io/en/latest/pytrees.html
  def tree_flatten(self):
    children = (self.fs, self.n_ears, self.ears)
    aux_data = ('fs', 'n_ears', 'ears')
    return (children, aux_data)

  @classmethod
  def tree_unflatten(cls, _, children):
    return cls(*children)


@jax.tree_util.register_pytree_node_class
@dataclasses.dataclass
class CarfacHypers:
  """All the static variables (tagged as `static` in jax.jit)."""
  ears: List[EarHypers] = dataclasses.field(default_factory=list)
  # The following 2 functions are boiler code required by pytree.
  # Reference: https://jax.readthedocs.io/en/latest/pytrees.html

  def tree_flatten(self):  # pylint: disable=missing-function-docstring
    children = [self.ears]
    aux_data = ['ears']
    return (children, aux_data)

  @classmethod
  def tree_unflatten(cls, _, children):
    return cls(*children)

  # Needed by `static_argnums` of `jax.jit`.
  def __hash__(self):
    children, _ = self.tree_flatten()
    return hash(tuple(map(tuple, children)))

  def __eq__(self, other):
    return _are_two_equal_hypers(self, other)


@jax.tree_util.register_pytree_node_class
@dataclasses.dataclass
class CarfacWeights:
  """All the trainable weights."""
  ears: List[EarWeights] = dataclasses.field(default_factory=list)

  # The following 2 functions are boiler code required by pytree.
  # Reference: https://jax.readthedocs.io/en/latest/pytrees.html
  def tree_flatten(self):
    children = [self.ears]  # pylint: disable=missing-function-docstring
    aux_data = ['ears']
    return (children, aux_data)

  @classmethod
  def tree_unflatten(cls, _, children):
    return cls(*children)


@jax.tree_util.register_pytree_node_class
@dataclasses.dataclass
class CarfacState:
  """All the state variables."""
  ears: List[EarState] = dataclasses.field(default_factory=list)

  # The following 2 functions are boiler code required by pytree.
  # Reference: https://jax.readthedocs.io/en/latest/pytrees.html
  def tree_flatten(self):  # pylint: disable=missing-function-docstring
    children = [self.ears]
    aux_data = ['ears']
    return (children, aux_data)

  @classmethod
  def tree_unflatten(cls, _, children):
    return cls(*children)


#############################
# Design and Init Functions #
#############################


# Design/init functions shouldn't be JIT'ed.
# TODO(honglinyu): Now design and init are combined in a single function. This
# is mainly for convenience because `Hypers`, `Weights` and `State` are all set
# up together in the MATLAB and numpy versions. Should we decouple "design" and
# "init" into separate functions?


def hz_to_erb(cf_hz: Union[float, jnp.ndarray],
              erb_break_freq: float = 1000 / 4.37,
              erb_q: float = 1000 / (24.7 * 4.37)):
  """Auditory filter nominal Equivalent Rectangular Bandwidth.

  Ref: Glasberg and Moore: Hearing Research, 47 (1990), 103-138
  ERB = (break_frequency + CF ) / Q, where the break_frequency might default's
  to Greenwood's 165.3, but could be Glasberg Moore's 228.83.




  Args:
    cf_hz: A scalar or a vector of frequencies (CF) to convert to ERB scale
    erb_break_freq: The corner frequency where we go from linear to log
      bandwidth
    erb_q: The width of one filter (Q = cf/Bandwidth)

  Returns:
    A scalar or vector with the ERB scale for the input frequencies.
  """
  return (erb_break_freq + cf_hz) / erb_q


def design_and_init_filters(
    ear: int, params: CarfacDesignParameters, pole_freqs: jnp.ndarray
) -> Tuple[CarHypers, CarWeights, CarState]:
  """Design the actual CAR filters.

  Args:
    ear: the index of the ear to be designed and initialised.
    params: The design parameters.
    pole_freqs: Where to put the poles for each channel.

  Returns:
    The CAR coefficient structure which allows the filters be computed quickly.
  """

  ear_params = params.ears[ear]

  n_ch = len(pole_freqs)

  # Declares return values.
  car_hypers = CarHypers(
      n_ch=n_ch,
      use_delay_buffer=ear_params.car.use_delay_buffer,
      linear_car=ear_params.car.linear_car)
  car_weights = CarWeights()
  car_weights.velocity_scale = ear_params.car.velocity_scale
  car_weights.v_offset = ear_params.car.v_offset
  car_weights.ac_coeff = 2 * jnp.pi * ear_params.car.ac_corner_hz / params.fs

  car_weights.ohc_health = jnp.ones(n_ch)

  # zero_ratio comes in via h.  In book's circuit D, zero_ratio is 1/sqrt(a),
  # and that a is here 1 / (1+f) where h = f*c.
  # solve for f:  1/zero_ratio^2 = 1 / (1+f)
  # zero_ratio^2 = 1+f => f = zero_ratio^2 - 1
  f = ear_params.car.zero_ratio**2 - 1  # nominally 1 for half-octave

  # Make pole positions, s and c coeffs, h and g coeffs, etc.,
  # which mostly depend on the pole angle theta:
  theta = pole_freqs * (2 * math.pi / params.fs)

  c0 = jnp.sin(theta)
  a0 = jnp.cos(theta)

  # different possible interpretations for min-damping r:
  # r = exp(-theta * car_params.min_zeta).
  # Compress theta to give somewhat higher Q at highest thetas:
  ff = ear_params.car.high_f_damping_compression  # 0 to 1; typ. 0.5
  x = theta / math.pi
  zr_coeffs = math.pi * (x - ff * x**3)  # when ff is 0, this is just theta,
  #                       and when ff is 1 it goes to zero at theta = pi.
  max_zeta = ear_params.car.max_zeta
  car_hypers.r1_coeffs = (
      1 - zr_coeffs * max_zeta
  )  # "r1" for the max-damping condition
  min_zeta = ear_params.car.min_zeta
  # Increase the min damping where channels are spaced out more, by pulling
  # 25% of the way toward hz_to_erb/pole_freqs (close to 0.1 at high f)
  min_zetas = min_zeta + 0.25 * (
      hz_to_erb(
          pole_freqs,
          ear_params.car.erb_break_freq,
          ear_params.car.erb_q,
      )
      / pole_freqs
      - min_zeta
  )
  car_hypers.zr_coeffs = zr_coeffs * (max_zeta - min_zetas)
  # how r relates to undamping

  # undamped coupled-form coefficients:
  car_hypers.a0_coeffs = a0
  car_hypers.c0_coeffs = c0

  # the zeros follow via the h_coeffs
  h = c0 * f
  car_hypers.h_coeffs = h

  # Efficient approximation with g as quadratic function of undamping.
  # First get g at both ends and the half-way point. (ref:
  # https://github.com/google/carfac/commit/559a2f83)
  undamping = 0.0
  g0 = design_stage_g(car_hypers, undamping)
  undamping = 1.0
  g1 = design_stage_g(car_hypers, undamping)
  undamping = 0.5
  ghalf = design_stage_g(car_hypers, undamping)
  # Store fixed coefficients for A*undamping.^2 + B^undamping + C
  car_weights.ga_coeffs = 2 * (g0 + g1 - 2 * ghalf)
  car_weights.gb_coeffs = 4 * ghalf - 3 * g0 - g1
  car_weights.gc_coeffs = g0
  # Set up initial stage gains.
  # Maybe re-do this at Init time?
  undamping = car_weights.ohc_health
  # Avoid running this model function at Design time; see tests.
  car_hypers.g0_coeffs = design_stage_g(car_hypers, undamping)  # pytype: disable=wrong-arg-types  # jnp-type

  # Init car states
  car_state = CarState(
      z1_memory=jnp.zeros((n_ch,)),
      z2_memory=jnp.zeros((n_ch,)),
      za_memory=jnp.zeros((n_ch,)),
      zb_memory=jnp.copy(car_hypers.zr_coeffs),  # "States" will be donated.
      dzb_memory=jnp.zeros((n_ch,)),
      zy_memory=jnp.zeros((n_ch,)),
      g_memory=jnp.copy(car_hypers.g0_coeffs),  # "States" will be donated.
      dg_memory=jnp.zeros((n_ch,)),
      ac_coupler=jnp.zeros((n_ch,)),
  )
  return car_hypers, car_weights, car_state


def design_stage_g(
    car_hypers: CarHypers, relative_undamping: float
) -> jnp.ndarray:
  """Return the stage gain g needed to get unity gain at DC.

  This function is called only in design functions. So it isn't JITed.
  Args:
    car_hypers: The hyperparameters for the filterbank.
    relative_undamping:  The r variable, defined in section 17.4 of Lyon's book
    to be  (1-b) * NLF(v). The first term is undamping (because b is the
    gain).

  Returns:
    A float vector with the gain for each AGC stage.
  """

  r1 = car_hypers.r1_coeffs  # at max damping
  a0 = car_hypers.a0_coeffs
  c0 = car_hypers.c0_coeffs
  h = car_hypers.h_coeffs
  zr = car_hypers.zr_coeffs
  r = r1 + zr * relative_undamping
  g = (1 - 2 * r * a0 + r**2) / (1 - 2 * r * a0 + h * r * c0 + r**2)

  return g


def ihc_detect(x: Union[float, jnp.ndarray]) -> Union[float, jnp.ndarray]:
  """An IHC-like sigmoidal detection nonlinearity for the CARFAC.

  Resulting conductance is in about [0...1.3405]
  Args:
    x: the input (BM motion) to the inner hair cell

  Returns:
    The IHC conductance
  """

  if isinstance(x, numbers.Number):
    x_in = jnp.array((float(x),))
  else:
    x_in = x

  # offset of low-end tail into neg x territory
  # this parameter is adjusted for the book, to make the 20% DC
  # response threshold at 0.1
  a = 0.175

  z = jnp.maximum(0.0, x_in + a)
  conductance = z**3 / (z**3 + z**2 + 0.1)

  if isinstance(x, numbers.Number):
    return conductance[0]
  return conductance


def design_and_init_ihc_syn(
    ear: int, params: CarfacDesignParameters, n_ch: int
) -> Tuple[SynHypers, Optional[SynWeights], Optional[SynState]]:
  """Design the IHC Synapse Hypers/Weights/State.

  Only returns State and Weights if Params and CarfacHypers are set up to use
  synapse.

  Args:
    ear: the index of the ear.
    params: all the design parameters
    n_ch: How many channels there are in the filterbank.

  Returns:
    A tuple containing the newly created and initialised synapse coefficients,
    weights and state.
  """
  ear_params = params.ears[ear]
  ihc_params = ear_params.ihc
  syn_params = ear_params.syn
  if ihc_params.ihc_style != 'two_cap_with_syn':
    hypers = SynHypers(do_syn=False)
    return hypers, None, None

  hypers = SynHypers(do_syn=True)
<<<<<<< HEAD
  fs = float(params.fs)
  n_ch = ear_hypers.pole_freqs.shape[0]
=======
  fs = params.fs
>>>>>>> df42feb8
  n_classes = syn_params.n_classes
  v_widths = syn_params.v_width * jnp.ones((1, n_classes))
  # Do some design.  First, gains to get sat_rate when sigmoid is 1, which
  # involves the reservoir steady-state solution.
  # Most of these are not per-channel, but could be expanded that way
  # later if desired.
  # Mean sat prob of spike per sample per neuron, likely same for all
  # classes.
  # Use names 1 for sat and 0 for spont in some of these.
  p1 = syn_params.sat_rates / fs
  p0 = syn_params.spont_rates / fs
  w1 = syn_params.sat_reservoir
  q1 = 1 - w1
  # Assume the sigmoid is switching between 0 and 1 at 50% duty cycle, so
  # normalized mean value is 0.5 at saturation.
  s1 = 0.5
  r1 = s1 * w1
  # solve q1 = a1*r1 for gain coeff a1:
  a1 = q1 / r1
  # solve p1 = a2*r1 for gain coeff a2:
  a2 = p1 / r1
  # Now work out how to get the desired spont.
  r0 = p0 / a2
  q0 = r0 * a1
  w0 = 1 - q0
  s0 = r0 / w0
  # Solve for (negative) sigmoid midpoint offset that gets s0 right.
  offsets = jnp.log((1 - s0) / s0)
  spont_p = a2 * w0 * s0  # should match p0; check it; yes it does
  agc_weights = fs * syn_params.agc_weights
  spont_sub = (syn_params.healthy_n_fibers * spont_p) @ jnp.transpose(
      agc_weights
  )
  weights = SynWeights(
      n_fibers=jnp.ones((n_ch,1)) * syn_params.healthy_n_fibers[None, :],
      v_widths=v_widths,
      v_halfs= offsets[None,:] * v_widths,
      a1=a1,
      a2=a2,
      agc_weights=agc_weights,
      spont_p=spont_p,
      spont_sub=spont_sub,
      res_lpf_inits=q0,
      res_coeff=1 - math.exp(-1 / (syn_params.reservoir_tau * fs)),
      lpf_coeff=1 - math.exp(-1 / (syn_params.tau_lpf * fs)),
  )
  state = SynState(
      reservoirs=jnp.ones((n_ch, 1)) * weights.res_lpf_inits[None,:],
      lpf_state=jnp.ones((n_ch, 1)) * weights.spont_p[None,:],
  )
  return hypers, weights, state


def design_and_init_ihc(
    ear: int, params: CarfacDesignParameters, n_ch: int
) -> Tuple[IhcHypers, IhcWeights, IhcState]:
  """Design the inner hair cell implementation from parameters.

  Args:
    ear: the index of the ear.
    params: all the design parameters
    n_ch: How many channels there are in the filterbank.

  Returns:
    A tuple containing the newly created and initialised IHC coefficients,
    weights and state.
  """
  ear_params = params.ears[ear]

  ihc_params = ear_params.ihc

  ihc_style_num = 0
  if ihc_params.ihc_style == 'just_hwr':
    ihc_style_num = 0
  elif ihc_params.ihc_style == 'one_cap':
    ihc_style_num = 1
  elif (
      ihc_params.ihc_style == 'two_cap'
      or ihc_params.ihc_style == 'two_cap_with_syn'
  ):
    ihc_style_num = 2
  else:
    raise NotImplementedError
  ihc_hypers = IhcHypers(n_ch=n_ch, ihc_style=ihc_style_num)
  if ihc_params.ihc_style == 'just_hwr':
    ihc_weights = IhcWeights()
    ihc_state = IhcState(ihc_accum=jnp.zeros((n_ch,)))
  elif ihc_params.ihc_style == 'one_cap':
    ro = 1 / ihc_detect(10)  # output resistance at a very high level
    c = ihc_params.tau_out / ro
    ri = ihc_params.tau_in / c
    # to get steady-state average, double ro for 50# duty cycle
    saturation_output = 1 / (2 * ro + ri)
    # also consider the zero-signal equilibrium:
    r0 = 1 / ihc_detect(0)
    current = 1 / (ri + r0)
    cap_voltage = 1 - current * ri
    ihc_weights = IhcWeights()
    ihc_weights.lpf_coeff = 1 - math.exp(-1 / (ihc_params.tau_lpf * params.fs))
    ihc_weights.out_rate = ro / (ihc_params.tau_out * params.fs)
    ihc_weights.in_rate = 1 / (ihc_params.tau_in * params.fs)
    ihc_weights.output_gain = 1 / (saturation_output - current)
    ihc_weights.rest_output = current / (saturation_output - current)
    ihc_weights.rest_cap = cap_voltage
    ihc_state = IhcState(
        ihc_accum=jnp.zeros((n_ch,)),
        cap_voltage=ihc_weights.rest_cap * jnp.ones((n_ch,)),
        lpf1_state=ihc_weights.rest_output * jnp.ones((n_ch,)),
        lpf2_state=ihc_weights.rest_output * jnp.ones((n_ch,)),
    )
  elif (
      ihc_params.ihc_style == 'two_cap'
      or ihc_params.ihc_style == 'two_cap_with_syn'
  ):
    g1_max = ihc_detect(10)  # receptor conductance at high level

    r1min = 1 / g1_max
    c1 = ihc_params.tau1_out * g1_max  # capacitor for min depletion tau
    r1 = ihc_params.tau1_in / c1  # resistance for recharge tau
    # to get approx steady-state average, double r1min for 50% duty cycle
    # also consider the zero-signal equilibrium:
    g10 = ihc_detect(0)
    r10 = 1 / g10
    rest_current1 = 1 / (r1 + r10)
    cap1_voltage = 1 - rest_current1 * r1  # quiescent/initial state

    # Second cap similar, but using receptor voltage as detected signal.
    max_vrecep = r1 / (r1min + r1)  # Voltage divider from 1.
    # Identity from receptor potential to neurotransmitter conductance:
    g2max = max_vrecep  # receptor resistance at very high level.
    r2min = 1 / g2max
    c2 = ihc_params.tau2_out * g2max
    r2 = ihc_params.tau2_in / c2
    saturation_current2 = 1 / (2 * r2min + r2)
    # Also consider the zero-signal equlibrium
    rest_vrecep = r1 * rest_current1
    g20 = rest_vrecep
    r20 = 1 / g20
    rest_current2 = 1 / (r2 + r20)
    cap2_voltage = 1 - rest_current2 * r2  # quiescent/initial state

    ihc_weights = IhcWeights()
    ihc_weights.lpf_coeff = 1 - math.exp(-1 / (ihc_params.tau_lpf * params.fs))
    ihc_weights.out1_rate = r1min / (ihc_params.tau1_out * params.fs)
    ihc_weights.in1_rate = 1 / (ihc_params.tau1_in * params.fs)
    ihc_weights.out2_rate = r2min / (ihc_params.tau2_out * params.fs)
    ihc_weights.in2_rate = 1 / (ihc_params.tau2_in * params.fs)
    ihc_weights.output_gain = 1 / (saturation_current2 - rest_current2)
    ihc_weights.rest_output = rest_current2 / (
        saturation_current2 - rest_current2
    )
    ihc_weights.rest_cap2 = cap2_voltage
    ihc_weights.rest_cap1 = cap1_voltage

    ihc_state = IhcState(
        ihc_accum=jnp.zeros((n_ch,)),
        cap1_voltage=ihc_weights.rest_cap1 * jnp.ones((n_ch,)),
        cap2_voltage=ihc_weights.rest_cap2 * jnp.ones((n_ch,)),
        lpf1_state=ihc_weights.rest_output * jnp.ones((n_ch,)),
        lpf2_state=ihc_weights.rest_output * jnp.ones((n_ch,)),
    )
  else:
    raise NotImplementedError
  return ihc_hypers, ihc_weights, ihc_state


def design_fir_coeffs(n_taps, delay_variance, mean_delay, n_iter):
  """Design the finite-impulse-response filter needed for AGC smoothing.

  The smoothing function is a space-domain smoothing, but it considered
  here by analogy to time-domain smoothing, which is why its potential
  off-centeredness is called a delay.  Since it's a smoothing filter, it is
  also analogous to a discrete probability distribution (a p.m.f.), with
  mean corresponding to delay and variance corresponding to squared spatial
  spread (in samples, or channels, and the square thereof, respecitively).
  Here we design a filter implementation's coefficient via the method of
  moment matching, so we get the intended delay and spread, and don't worry
  too much about the shape of the distribution, which will be some kind of
  blob not too far from Gaussian if we run several FIR iterations.

  Args:
    n_taps: Width of the spatial filter kernel (either 3 or 5).
    delay_variance: Value, in channels-squared, of how much spread (second
      moment) the filter has about its spatial mean output (delay being a
      time-domain concept apply here to spatial channels domain).
    mean_delay: Value, in channels, of how much of the mean of filter output is
      offset toward basal channels (that is, positive delay means put more
      weight on more apical inputs).
    n_iter: Number of times to apply the 3-point or 5-point FIR filter to
      achieve the desired delay and spread.

  Returns:
    List of 3 FIR coefficients, and a Boolean saying the design was done
    successfully.
  """

  # reduce mean and variance of smoothing distribution by n_iterations:
  mean_delay = mean_delay / n_iter
  delay_variance = delay_variance / n_iter
  if n_taps == 3:
    # based on solving to match mean and variance of [a, 1-a-b, b]:
    a = (delay_variance + mean_delay * mean_delay - mean_delay) / 2
    b = (delay_variance + mean_delay * mean_delay + mean_delay) / 2
    fir = [a, 1 - a - b, b]
    ok = fir[2 - 1] >= 0.25
  elif n_taps == 5:
    # based on solving to match [a/2, a/2, 1-a-b, b/2, b/2]:
    a = ((delay_variance + mean_delay * mean_delay) * 2 / 5 -
         mean_delay * 2 / 3) / 2
    b = ((delay_variance + mean_delay * mean_delay) * 2 / 5 +
         mean_delay * 2 / 3) / 2
    # first and last coeffs are implicitly duplicated to make 5-point FIR:
    fir = [a / 2, 1 - a - b, b / 2]
    ok = fir[2 - 1] >= 0.15
  else:
    raise ValueError('Bad n_taps (%d) in agc_spatial_fir' % n_taps)

  return fir, ok


def design_and_init_agc(
    ear: int, params: CarfacDesignParameters, n_ch: int
) -> Tuple[List[AgcHypers], List[AgcWeights], List[AgcState]]:
  """Design the AGC implementation from the parameters.

  Args:
    ear: the index of the ear.
    params: all the design parameters.
    n_ch: How many channels there are in the filterbank.

  Returns:
    The coefficients for all the stages.
  """
  ear_params = params.ears[ear]

  fs = params.fs

  n_agc_stages = ear_params.agc.n_stages

  # AGC1 pass is smoothing from base toward apex;
  # AGC2 pass is back, which is done first now (in double exp. version)
  agc1_scales = ear_params.agc.agc1_scales
  agc2_scales = ear_params.agc.agc2_scales

  decim = 1

  total_dc_gain = 0

  ##
  # Convert to vector of AGC coeffs
  agc_hypers = []
  agc_weights = []
  agc_states = []
  for stage in range(n_agc_stages):
    agc_hypers.append(AgcHypers(n_ch=n_ch, n_agc_stages=n_agc_stages))
    agc_weights.append(AgcWeights())
    agc_states.append(AgcState(decim_phase=0,
                               agc_memory=jnp.zeros((n_ch,)),
                               input_accum=jnp.zeros((n_ch,))))

    agc_hypers[stage].decimation = ear_params.agc.decimation[stage]
    tau = ear_params.agc.time_constants[stage]
    # time constant in seconds
    decim = decim * ear_params.agc.decimation[stage]
    # net decim to this stage
    # epsilon is how much new input to take at each update step:
    agc_weights[stage].agc_epsilon = 1 - math.exp(-decim / (tau * fs))

    agc_weights[stage].agc_stage_gain = ear_params.agc.agc_stage_gain

    # effective number of smoothings in a time constant:
    ntimes = tau * (fs / decim)  # typically 5 to 50

    # decide on target spread (variance) and delay (mean) of impulse
    # response as a distribution to be convolved ntimes:
    # TODO(dicklyon): specify spread and delay instead of scales?
    delay = (agc2_scales[stage] - agc1_scales[stage]) / ntimes
    spread_sq = (agc1_scales[stage]**2 + agc2_scales[stage]**2) / ntimes

    # get pole positions to better match intended spread and delay of
    # [[geometric distribution]] in each direction (see wikipedia)
    u = 1 + 1 / spread_sq  # these are based on off-line algebra hacking.
    p = u - math.sqrt(u**2 - 1)  # pole that would give spread if used twice.
    dp = delay * (1 - 2 * p + p**2) / 2
    polez1 = p - dp
    polez2 = p + dp
    agc_weights[stage].AGC_polez1 = polez1
    agc_weights[stage].AGC_polez2 = polez2

    # try a 3- or 5-tap FIR as an alternative to the double exponential:
    n_taps = 0
    done = False
    n_iterations = 1
    agc_spatial_fir = None
    while not done:
      if n_taps == 0:
        # first attempt a 3-point FIR to apply once:
        n_taps = 3
      elif n_taps == 3:
        # second time through, go wider but stick to 1 iteration
        n_taps = 5
      elif n_taps == 5:
        # apply FIR multiple times instead of going wider:
        n_iterations = n_iterations + 1
        if n_iterations > 16:
          raise ValueError('Too many n_iterations in CARFAC AGC design')
      else:
        # to do other n_taps would need changes in spatial_smooth
        # and in Design_fir_coeffs
        raise ValueError('Bad n_taps (%d) in design_agc' % n_taps)

      [agc_spatial_fir, done] = design_fir_coeffs(n_taps, spread_sq, delay,
                                                  n_iterations)

    # When done, store the resulting FIR design in coeffs:
    agc_hypers[stage].agc_spatial_iterations = n_iterations
    agc_weights[stage].agc_spatial_fir = agc_spatial_fir
    agc_hypers[stage].agc_spatial_n_taps = n_taps

    agc_hypers[stage].reverse_cumulative_decimation = jnp.flip(
        jnp.cumprod(jnp.asarray(ear_params.agc.decimation))
    )
    agc_hypers[stage].max_cumulative_decimation = max(
        agc_hypers[stage].reverse_cumulative_decimation
    )

    # accumulate DC gains from all the stages, accounting for stage_gain:
    total_dc_gain = total_dc_gain + ear_params.agc.agc_stage_gain ** (stage)

    # TODO(dicklyon) -- is this the best binaural mixing plan?
    if stage == 0:
      agc_weights[stage].agc_mix_coeffs = 0.
    else:
      agc_weights[stage].agc_mix_coeffs = ear_params.agc.agc_mix_coeffs / (
          tau * (fs / decim)
      )

  # adjust stage 1 detect_scale to be the reciprocal DC gain of the AGC filters:
  agc_weights[0].detect_scale = 1 / total_dc_gain

  return agc_hypers, agc_weights, agc_states


def design_and_init_carfac(
    params: CarfacDesignParameters,
) -> Tuple[CarfacHypers, CarfacWeights, CarfacState]:
  """Design and init the CARAFAC model.

  Args:
    params: all the design params. Won't be changed in this function.

  Returns:
    Newly created and initialised hypers, trainable weights and state of
    CARFAC model.
  """
  hypers = CarfacHypers()
  weights = CarfacWeights()
  state = CarfacState()

  for ear, ear_params in enumerate(params.ears):
    # first figure out how many filter stages (PZFC/CARFAC channels):
    pole_hz = ear_params.car.first_pole_theta * params.fs / (2 * math.pi)
    n_ch = 0
    while pole_hz > ear_params.car.min_pole_hz:
      n_ch = n_ch + 1
      pole_hz = pole_hz - ear_params.car.erb_per_step * hz_to_erb(
          pole_hz, ear_params.car.erb_break_freq, ear_params.car.erb_q)

    # Now we have n_ch, the number of channels, so can make the array
    # and compute all the frequencies again to put into it:
    pole_freqs = jnp.zeros((n_ch,))  # float64 didn't help
    pole_hz = ear_params.car.first_pole_theta * params.fs / (2 * math.pi)
    for ch in range(n_ch):
      if jnp.__name__ == 'jax.numpy':  # for debugging.
        pole_freqs = pole_freqs.at[ch].set(pole_hz)
      else:
        pole_freqs[ch] = pole_hz
      pole_hz = pole_hz - ear_params.car.erb_per_step * hz_to_erb(
          pole_hz, ear_params.car.erb_break_freq, ear_params.car.erb_q)
    # Now we have n_ch, the number of channels, and pole_freqs array.
    max_channels_per_octave = 1 / math.log(pole_freqs[0] / pole_freqs[1], 2)

    # Convert to include an ear_array, each w coeffs and state...
    car_hypers, car_weights, car_state = design_and_init_filters(
        ear, params, pole_freqs
    )
    agc_hypers, agc_weights, agc_state = design_and_init_agc(ear, params, n_ch)
    ihc_hypers, ihc_weights, ihc_state = design_and_init_ihc(ear, params, n_ch)
    syn_hypers, syn_weights, syn_state = design_and_init_ihc_syn(
        ear, params, n_ch
    )

    ear_hypers = EarHypers(
        n_ch=n_ch,
        pole_freqs=pole_freqs,
        max_channels_per_octave=max_channels_per_octave,
        car=car_hypers,
        agc=agc_hypers,
        ihc=ihc_hypers,
        syn=syn_hypers,
    )
    hypers.ears.append(ear_hypers)

    ear_weights = EarWeights(
        car=car_weights,
        agc=agc_weights,
        ihc=ihc_weights,
        syn=syn_weights,
    )
    weights.ears.append(ear_weights)

    ear_state = EarState(
        car=car_state,
        agc=agc_state,
        ihc=ihc_state,
        syn=syn_state,
    )
    state.ears.append(ear_state)

  return hypers, weights, state


####################
# Model Functions  #
####################


def stage_g(
    car_weights: CarWeights, undamping: Union[float, jnp.ndarray]
) -> jnp.ndarray:
  """Return the stage gain g needed to get unity gain at DC, using a quadratic approximation.

  Args:
    car_weights: The trainable weights for the filterbank.
    undamping:  The r variable, defined in section 17.4 of Lyon's book to be
      (1-b) * NLF(v). The first term is undamping (because b is the gain).

  Returns:
    A float vector with the gain for each AGC stage.
  """
  return (
      car_weights.ga_coeffs * (undamping**2)
      + car_weights.gb_coeffs * undamping
      + car_weights.gc_coeffs
  )


def ohc_nlf(velocities: jnp.ndarray, car_weights: CarWeights) -> jnp.ndarray:
  """The outer hair cell non-linearity.

  Start with a quadratic nonlinear function, and limit it via a
  rational function; make the result go to zero at high
  absolute velocities, so it will do nothing there. See section 17.2 of Lyon's
  book.

  Args:
    velocities: the BM velocities
    car_weights: CarWeights that contains the data needed for computation.

  Returns:
    A nonlinear nonnegative function of velocities.
  """

  nlf = 1.0 / (
      1 + (velocities * car_weights.velocity_scale + car_weights.v_offset) ** 2
  )

  return nlf


def ear_ch_scan(
    carry: Tuple[jax.Array, jax.Array, jax.Array], ch: int
) -> Tuple[Tuple[jax.Array, jax.Array, jax.Array], jax.Array]:
  """Propagates the BM action down the cochlea, to new channels.

  This function is the guts of a jax.lax.scan call.

  Args:
    carry: the g, zy, and in_out matrices need to implement the CAR filters.
    ch: The current channel number of the current scan step.

  Returns:
    the new carry, and the output for the current channel.
  """
  g, zy, in_out = carry
  new_in_out = g[ch] * (in_out + zy[ch])
  return (g, zy, new_in_out), new_in_out


def car_step(
    x_in: float,
    ear: int,
    hypers: CarfacHypers,
    weights: CarfacWeights,
    car_state: CarState,
):
  """The step function of the cascaded filters."""
  ear_coeffs = hypers.ears[ear]
  ear_weights = weights.ears[ear]
  car_weights = ear_weights.car

  g = car_state.g_memory + car_state.dg_memory  # interp g
  zb = car_state.zb_memory + car_state.dzb_memory  # AGC interpolation car_state
  # update the nonlinear function of "velocity", and za (delay of z2):
  za = car_state.za_memory
  v = car_state.z2_memory - za
  if ear_coeffs.car.linear_car:
    nlf = 1  # To allow testing
  else:
    nlf = ohc_nlf(v, car_weights)
  r = (
      hypers.ears[ear].car.r1_coeffs + zb * nlf
  )  #  zb * nfl is "undamping" delta r.
  za = car_state.z2_memory

  #  now reduce car_state by r and rotate with the fixed cos/sin coeffs:
  z1 = r * (
      hypers.ears[ear].car.a0_coeffs * car_state.z1_memory
      - hypers.ears[ear].car.c0_coeffs * car_state.z2_memory
  )
  #  z1 = z1 + inputs
  z2 = r * (
      hypers.ears[ear].car.c0_coeffs * car_state.z1_memory
      + hypers.ears[ear].car.a0_coeffs * car_state.z2_memory
  )

  if ear_coeffs.car.use_delay_buffer:
    # Optional fully-parallel update uses a delay per stage.
    zy = car_state.zy_memory
    # Propagate delayed last outputs zy and fill in new input.
    zy = jnp.insert(zy[0:-1], 0, x_in)
    z1 = z1 + zy  # add new stage inputs to z1 states
    zy = g * (hypers.ears[ear].car.h_coeffs * z2 + zy)  # Outputs from z2
  else:
    # Ripple input-output path to avoid delay...
    # this is the only part that doesn't get computed "in parallel":
    zy = hypers.ears[ear].car.h_coeffs * z2  # partial output
    in_out = x_in
    # Copied from @malcolmslaney's version.
    _, zy = jax.lax.scan(  # pytype: disable=wrong-arg-types  # lax-types
        ear_ch_scan, (g, zy, in_out), jnp.arange(g.shape[-1])
    )
    z1 += jnp.hstack((x_in, zy[:-1]))

  #  put new car_state back in place of old
  #  (z1 is a genuine temp; the others can update by reference in C)
  car_state.z1_memory = z1
  car_state.z2_memory = z2
  car_state.za_memory = za
  car_state.zb_memory = zb
  car_state.zy_memory = zy
  car_state.g_memory = g

  ac_diff = zy - car_state.ac_coupler
  car_state.ac_coupler = car_state.ac_coupler + car_weights.ac_coeff * ac_diff

  return ac_diff, car_state


def syn_step(
    v_recep: jnp.ndarray,
    ear: int,
    weights: CarfacWeights,
    syn_state: SynState,
) -> Tuple[jnp.ndarray, jnp.ndarray, SynState]:
  """Step the inner-hair cell model with ont input sample."""
  syn_weights = weights.ears[ear].syn

  # Drive multiple synapse classes with receptor potential from IHC,
  # returning instantaneous spike rates per class, for a group of neurons
  # associated with the CF channel, including reductions due to synaptopathy.
  # Normalized offset position into neurotransmitter release sigmoid.
  x = (v_recep[None,:] - jnp.transpose(syn_weights.v_halfs)) / jnp.transpose(
      syn_weights.v_widths
  )
  x = jnp.transpose(x)
  s = 1 / (1 + jnp.exp(-x))  # Between 0 and 1; positive at rest.
  q = syn_state.reservoirs  # aka 1 - w, between 0 and 1; positive at rest.
  r = (1 - q) * s  # aka w*s, between 0 and 1, proportional to release rate.

  # Smooth once with LPF (receptor potential was already smooth), after
  # applying the gain coeff a2 to convert to firing prob per sample.
  syn_state.lpf_state = syn_state.lpf_state + syn_weights.lpf_coeff * (
      syn_weights.a2 * r - syn_state.lpf_state
  )  # this is firing probs.
  firing_probs = syn_state.lpf_state  # Poisson rate per neuron per sample.
  # Include number of effective neurons per channel here, and interval T;
  # so the rates (instantaneous action potentials per second) can be huge.
  firings = syn_weights.n_fibers * firing_probs

  # Feedback, to update reservoir state q for next time.
  syn_state.reservoirs = q + syn_weights.res_coeff * (syn_weights.a1 * r - q)
  # Make an output that resembles ihc_out, to go to agc_in
  # (collapse over classes).
  # Includes synaptopathy's presumed effect of reducing feedback via n_fibers.
  # But it's relative to the healthy nominal spont, so could potentially go
  # a bit negative in quiet is there was loss of high-spont or medium-spont
  # units.
  # The weight multiplication is an inner product, reducing n_classes
  # columns to 1 column (first transpose the agc_weights row to a column).
  syn_out = (
      syn_weights.n_fibers * firing_probs
  ) @ syn_weights.agc_weights - syn_weights.spont_sub

  return syn_out, firings, syn_state


def ihc_step(
    bm_out: jnp.ndarray,
    ear: int,
    hypers: CarfacHypers,
    weights: CarfacWeights,
    ihc_state: IhcState,
) -> Tuple[jnp.ndarray, jnp.ndarray, IhcState]:
  """Step the inner-hair cell model with ont input sample.

  One sample-time update of inner-hair-cell (IHC) model, including the
  detection nonlinearity and one or two capacitor state variables.

  Args:
    bm_out: The output from the CAR filterbank
    ear: the index of the ear.
    hypers: all the static coefficients.
    weights: all the trainable weights.
    ihc_state: The ihc state.

  Returns:
    The firing probability of the hair cells in each channel,
    the receptor potential output and the new state.
  """

  ihc_weights = weights.ears[ear].ihc
  ihc_hypers = hypers.ears[ear].ihc
  v_recep = jnp.zeros(hypers.ears[ear].car.n_ch)
  if ihc_hypers.ihc_style == 0:
    ihc_out = jnp.minimum(2, jnp.maximum(0, bm_out))
    #  limit it for stability
  else:
    conductance = ihc_detect(bm_out)  # rectifying nonlinearity

    if ihc_hypers.ihc_style == 1:
      ihc_out = conductance * ihc_state.cap_voltage
      ihc_state.cap_voltage = (
          ihc_state.cap_voltage
          - ihc_out * ihc_weights.out_rate
          + (1 - ihc_state.cap_voltage) * ihc_weights.in_rate
      )
      #  smooth it twice with LPF:
      ihc_out = ihc_out * ihc_weights.output_gain
      ihc_state.lpf1_state = ihc_state.lpf1_state + ihc_weights.lpf_coeff * (
          ihc_out - ihc_state.lpf1_state
      )
      ihc_state.lpf2_state = ihc_state.lpf2_state + ihc_weights.lpf_coeff * (
          ihc_state.lpf1_state - ihc_state.lpf2_state
      )
      ihc_out = ihc_state.lpf2_state - ihc_weights.rest_output
    else:
      # Change to 2-cap version mediated by receptor potential at cap1:
      # Geisler book fig 8.4 suggests 40 to 800 Hz corner.
      receptor_current = conductance * ihc_state.cap1_voltage
      # "out" means charge depletion; "in" means restoration toward 1.
      ihc_state.cap1_voltage = (
          ihc_state.cap1_voltage
          - receptor_current * ihc_weights.out1_rate
          + (1 - ihc_state.cap1_voltage) * ihc_weights.in1_rate
      )
      receptor_potential = 1 - ihc_state.cap1_voltage
      ihc_out = receptor_potential * ihc_state.cap2_voltage
      ihc_state.cap2_voltage = (
          ihc_state.cap2_voltage
          - ihc_out * ihc_weights.out2_rate
          + (1 - ihc_state.cap2_voltage) * ihc_weights.in2_rate
      )
      ihc_out = ihc_out * ihc_weights.output_gain
      ihc_state.lpf1_state = ihc_state.lpf1_state + ihc_weights.lpf_coeff * (
          ihc_out - ihc_state.lpf1_state
      )
      ihc_out = ihc_state.lpf1_state - ihc_weights.rest_output
      v_recep = ihc_weights.rest_cap1 - ihc_state.cap1_voltage

  # for where decimated output is useful
  ihc_state.ihc_accum = ihc_state.ihc_accum + ihc_out

  return ihc_out, v_recep, ihc_state


def _agc_step_jit_helper(
    depth: int,
    n_agc_stages: int,
    ear: int,
    hypers: CarfacHypers,
    weights: CarfacWeights,
    agc_in: jax.Array,
    state: List[AgcState],
) -> List[AgcState]:
  """Compute agc step using a loop.

  Args:
    depth: how many smoothing stages do we need to compute.
    n_agc_stages: total number of stages. It equals to coeffs[0].n_agc_stages.
      We make it a standalone arg to make it static.
    ear: the index of the ear.
    hypers: the details of the AGC design.
    weights: all the trainable weights.
    agc_in: the input data for this stage, a vector of channel values
    state: the state of each channel's AGC.

  Returns:
    A list of updated AgcState objects.
  """
  agc_hypers = hypers.ears[ear].agc

  # [1st loop]: update `input_accum`. This needs to be from stage 1 to stage 4.

  # Stage 0 always accumulates input. And its `agc_in` is the input argument.
  state[0].input_accum = state[0].input_accum + agc_in
  # For the other stages, its `agc_in` comes from the average of previous stage.
  # Here "a smooth stage will be computed" means two things,
  #   1) Its OWN `input_accum` will be accumulated because it will sample a new
  #      data point from the previous stage.
  #   2) Its NEXT stage's `input_accum` will be accumulated because the next
  #      smooth stage will sample a new data point too.
  for stage in range(depth):
    # Checking `stage < n_agc_stages - 1` is needed because,
    #   1) `depth` can equal `n_agc_stages` which is out-of-bounds.
    #   2) No matter `depth=n_agc_stages-1` or `depth=n_agc_stages`, we both and
    #      only need to update the `state[n_agc_stages-1].input_accum` which is
    #     of the last stage. And `state[0].input_accum` has been updated above.
    if stage < n_agc_stages - 1:
      state[stage + 1].input_accum = (
          state[stage + 1].input_accum
          + state[stage].input_accum / agc_hypers[stage].decimation
      )

  # [2nd loop]: compute `agc_memory`. This needs to be from stage 4 to stage 1.
  for stage in reversed(range(depth)):
    agc_in = state[stage].input_accum / agc_hypers[stage].decimation
    state[stage].input_accum = jnp.zeros(
        state[stage].input_accum.shape
    )  # reset accumulator
    if stage < n_agc_stages - 1:
      agc_in = (
          agc_in
          + weights.ears[ear].agc[stage].agc_stage_gain
          * state[stage + 1].agc_memory
      )

    agc_stage_state = state[stage].agc_memory
    # first-order recursive smoothing filter update, in time:
    agc_stage_state = agc_stage_state + weights.ears[ear].agc[
        stage
    ].agc_epsilon * (agc_in - agc_stage_state)
    # spatial smooth:
    agc_stage_state = spatial_smooth_jit(
        agc_hypers[stage], weights.ears[ear].agc[stage], agc_stage_state
    )
    # and store the state back (in C++, do it all in place?)
    state[stage].agc_memory = agc_stage_state

  return state


def agc_step(
    detects: jax.Array,
    ear: int,
    hypers: CarfacHypers,
    weights: CarfacWeights,
    state: List[AgcState],
) -> Tuple[bool, List[AgcState]]:
  """One time step of the AGC state update; decimates internally.

  Args:
    detects: The output of the IHC stage, input to AGC.
    ear: the index of the ear.
    hypers: all the coefficients.
    weights: all the trainable weights.
    state: A list of AGC states.

  Returns:
    A bool to indicate whether the AGC output has updated, and the new state.
  """
  # Figures out how many smoothing stages we need to run without using
  # conditionals. The basic idea is to avoid using loop "break".
  # # Version 1: Use "python loop + arithmetics".
  # depth = 0  # how many stages of smoothings should we run.
  # if_inc = 1  # denotes whether to increase the depth.
  # for stage in range(n_agc_stages):
  #   new_decim_phase = jnp.mod(
  #       state[stage].decim_phase + 1, coeffs[stage].decimation
  #   )
  #   # This is equivalent to
  #   # `decim_phase = if_inc == 0 ? decim_phase : new_decim_phase`.
  #   # When `if_inc` becomes 0, it means the current stage can't receive a
  #   # sample this time.
  #   state[stage].decim_phase = (
  #       state[stage].decim_phase
  #       + (new_decim_phase - state[stage].decim_phase) * if_inc
  #   )
  #   # This is equivalent to `if_inc = if_inc and (new_decim_phase == 0)`.
  #   # We should only increase `depth` when the current layer receives sample.
  #   # (i.e. `new_decim_phase == 0`). And whenever `if_inc = 0`, it should be 0
  #   # for in the following.
  #   if_inc = if_inc * (new_decim_phase == 0)
  #   # `if_inc` can only be 0 or 1.
  #   depth = depth + if_inc

  # Version 2: Use "python loop + jnp logicals"
  depth = 0
  if_inc = True
  agc_hypers = hypers.ears[ear].agc
  agc_weights = weights.ears[ear].agc
  n_agc_stages = agc_hypers[0].n_agc_stages
  for stage in range(n_agc_stages):
    state[stage].decim_phase = jax.lax.cond(
        if_inc,
        lambda x, y: jnp.mod(x + 1, y),
        lambda x, y: x,
        state[stage].decim_phase,
        agc_hypers[stage].decimation,
    )
    if_inc = jnp.logical_and(if_inc, state[stage].decim_phase == 0)
    depth = jax.lax.cond(if_inc, lambda: depth + 1, lambda: depth)

  # TODO(honglinyu): Version 3: "jnp.argmax"
  # Currently, we store each stage's own decimation and sample index separately.
  # We can change that to, e.g.,
  #   1. Store a single sample index like sample_index.
  #   2. Store the overall decimation of each stage. For example, currently, the
  #      default "per-stage decimation" is [8, 2, 2, 2]. We can store something
  #      like `overall_decimation = [8, 16, 32, 64]` or its reverse-order
  #      version `rev_overall_decimation = [64, 32, 16, 8]`. Then we can get the
  #      `depth` by something like,
  #   `n_agc_stages - jnp.argmin(jnp.mod(rev_overall_decimation, sample_index))`
  # Notice that using "jnp.lax.while_loop" to "early stopping" shouldn't be
  # possible.

  updated = depth != 0

  agc_in = agc_weights[0].detect_scale * detects

  branch_fns = [
      functools.partial(_agc_step_jit_helper, i, n_agc_stages, ear, hypers)
      for i in range(n_agc_stages + 1)
  ]
  state = jax.lax.switch(depth, branch_fns, weights, agc_in, state)

  return updated, state


def _shift_right(s: jax.Array, amount: int) -> jax.Array:
  """Rotate a vector to the right by amount, or to the left if negative."""
  if amount > 0:
    return jnp.concatenate((s[0:amount, ...], s[:-amount, ...]), axis=0)
  elif amount < 0:
    return jnp.concatenate(
        (s[-amount:, ...], jnp.flip(s[amount:, ...])), axis=0
    )
  else:
    return s


def spatial_smooth_jit(
    agc_hypers: AgcHypers, weights: AgcWeights, stage_state: jax.Array
) -> jax.Array:
  """Does the spatial smoothing.

  Args:
    agc_hypers: The AGC coefficients for this state.
    weights: all the trainable weights.
    stage_state: The state of the AGC right now.

  Returns:
    A new stage stage object.
  """
  # Always do the default case to unblock the work on agc_step.
  # TODO(honglinyu): add the other cases back.
  n_iterations = agc_hypers.agc_spatial_iterations
  fir_coeffs = weights.agc_spatial_fir
  return jax.lax.fori_loop(
      0,
      n_iterations,
      lambda _, stage_state: (  # pylint: disable=g-long-lambda
          fir_coeffs[0] * _shift_right(stage_state, 1)
          + fir_coeffs[1] * _shift_right(stage_state, 0)
          + fir_coeffs[2] * _shift_right(stage_state, -1)
      ),
      stage_state,
  )


def cross_couple(
    hypers: CarfacHypers, weights: CarfacWeights, state: CarfacState
) -> CarfacState:
  """This function cross couples gain between multiple ears.

  There's no impact for this function in the case of monoaural input.

  Args:
    hypers: The hyperparameters for this carfac instance.
    weights: Calculated weights for this instance.
    state: Current state for this carfac instance.

  Returns:
    The state after AGC cross coupling between all the ears.
  """
  n_ears = len(hypers.ears)
  if n_ears <= 1:
    return state

  n_stages = len(hypers.ears[0].agc)

  # now cross-ear mix the stage that updated (leading stage at phase 0)
  this_stage_continue = True

  for stage in range(n_stages):
    this_stage_continue = jnp.logical_and(
        this_stage_continue, state.ears[0].agc[stage].decim_phase == 0
    )

    def _calc_stage_mix(stt, loop_stage=stage):
      # If the agc_mix_coeffs are <= 0, in numpy we continue through this loop.
      # in Jax we simply set the mix_coeff to 0 which makes this loop a no-op.
      mix_coeff = jnp.maximum(weights.ears[0].agc[loop_stage].agc_mix_coeffs, 0)
      this_stage_sum = 0
      for ear_index in range(n_ears):
        this_stage_sum += stt.ears[ear_index].agc[loop_stage].agc_memory
      this_stage_mean = this_stage_sum / len(hypers.ears)
      # now move everything to the mean.
      for ear_index in range(n_ears):
        stage_state = stt.ears[ear_index].agc[loop_stage].agc_memory
        stt.ears[ear_index].agc[loop_stage].agc_memory = (
            stage_state + mix_coeff * (this_stage_mean - stage_state)
        )
      return stt

    state = jax.lax.cond(
        this_stage_continue, _calc_stage_mix, lambda x: x, state
    )
  return state


def close_agc_loop(
    hypers: CarfacHypers, weights: CarfacWeights, state: CarfacState
) -> CarfacState:
  """Fastest decimated rate determines interp needed."""
  decim1 = hypers.ears[0].agc[0].decimation
  for ear, hypers_ear in enumerate(hypers.ears):
    undamping = 1 - state.ears[ear].agc[0].agc_memory  # stage 1 result
    undamping = undamping * weights.ears[ear].car.ohc_health
    # Update the target stage gain for the new damping:
    new_g = stage_g(weights.ears[ear].car, undamping)
    # set the deltas needed to get to the new damping:
    state.ears[ear].car.dzb_memory = (
        hypers_ear.car.zr_coeffs * undamping - state.ears[ear].car.zb_memory
    ) / decim1
    state.ears[ear].car.dg_memory = (
        new_g - state.ears[ear].car.g_memory
    ) / decim1
  return state


def run_segment(
    input_waves: jnp.ndarray,
    hypers: CarfacHypers,
    weights: CarfacWeights,
    state: CarfacState,
    open_loop: bool = False,
) -> Tuple[
    jnp.ndarray, jnp.ndarray, CarfacState, jnp.ndarray, jnp.ndarray, jnp.ndarray
]:
  """This function runs the entire CARFAC model.

  That is, filters a 1 or more channel
  sound input segment to make one or more neural activity patterns (naps)
  it can be called multiple times for successive segments of any length,
  as long as the returned cfp with modified state is passed back in each
  time.

  input_waves is a column vector if there's just one audio channel
  more generally, it has a row per time sample, a column per audio channel.

  naps has a row per time sample, a column per filterbank channel, and
  a layer per audio channel if more than 1.
  BM is basilar membrane motion (filter outputs before detection).

  the input_waves are assumed to be sampled at the same rate as the
  CARFAC is designed for; a resampling may be needed before calling this.

  The function works as an outer iteration on time, updating all the
  filters and AGC states concurrently, so that the different channels can
  interact easily.  The inner loops are over filterbank channels, and
  this level should be kept efficient.

  Args:
    input_waves: the audio input.
    hypers: all the coefficients of the model. It will be passed to all the
      JIT'ed functions as static variables.
    weights: all the trainable weights. It will not be changed.
    state: all the state of the CARFAC model. It will be updated and returned.
    open_loop: whether to run CARFAC without the feedback.

  Returns:
    naps: neural activity pattern
    naps_fibers: neural activity of different fibers
        (only populated with non-zeros when ihc_style equals "two_cap_with_syn")
    state: the updated state of the CARFAC model.
    BM: The basilar membrane motion
    seg_ohc & seg_agc are optional extra outputs useful for seeing what the
      ohc nonlinearity and agc are doing; both in terms of extra damping.
  """
  if len(input_waves.shape) < 2:
    input_waves = jnp.reshape(input_waves, (-1, 1))
  [n_samp, n_ears] = input_waves.shape
  n_fibertypes = SynDesignParameters.n_classes

  # TODO(honglinyu): add more assertions using checkify.
  # if n_ears != cfp.n_ears:
  #   raise ValueError(
  #       'Bad number of input_waves channels (%d vs %d) passed to Run' %
  #       (n_ears, cfp.n_ears))

  n_ch = hypers.ears[0].car.n_ch
  naps = jnp.zeros((n_samp, n_ch, n_ears))  # allocate space for result
  naps_fibers = jnp.zeros((n_samp, n_ch, n_fibertypes, n_ears))
  bm = jnp.zeros((n_samp, n_ch, n_ears))
  seg_ohc = jnp.zeros((n_samp, n_ch, n_ears))
  seg_agc = jnp.zeros((n_samp, n_ch, n_ears))

  # A 2022 addition to make open-loop running behave:
  if open_loop:
    # zero the deltas:
    for ear in range(n_ears):
      state.ears[ear].car.dzb_memory = jnp.zeros(
          state.ears[ear].car.dzb_memory.shape
      )
      state.ears[ear].car.dg_memory = jnp.zeros(
          state.ears[ear].car.dg_memory.shape
      )

  # Note that we can use naive for loops here because it will make gradient
  # computation very slow.
  def run_segment_scan_helper(carry, k):
    naps, naps_fibers, state, bm, seg_ohc, seg_agc, input_waves = carry
    agc_updated = False
    for ear in range(n_ears):
      # This would be cleaner if we could just get and use a reference to
      # cfp.ears(ear), but Matlab doesn't work that way...
      car_out, state.ears[ear].car = car_step(
          input_waves[k, ear], ear, hypers, weights, state.ears[ear].car
      )

      # update IHC state & output on every time step, too
      ihc_out, v_recep, state.ears[ear].ihc = ihc_step(
          car_out, ear, hypers, weights, state.ears[ear].ihc
      )

      if hypers.ears[ear].syn.do_syn:
        ihc_out, firings, state.ears[ear].syn = syn_step(
            v_recep, ear, weights, state.ears[ear].syn
        )
        naps_fibers = naps_fibers.at[k, :, :, ear].set(firings)
      else:
        naps_fibers = naps_fibers.at[k, :, :, ear].set(
            jnp.zeros([jnp.shape(ihc_out)[0], n_fibertypes])
        )

      # run the AGC update step, decimating internally,
      agc_updated, state.ears[ear].agc = agc_step(
          ihc_out, ear, hypers, weights, state.ears[ear].agc
      )
      # save some output data:
      naps = naps.at[k, :, ear].set(ihc_out)
      bm = bm.at[k, :, ear].set(car_out)
      car_state = state.ears[ear].car
      seg_ohc = seg_ohc.at[k, :, ear].set(car_state.za_memory)
      seg_agc = seg_agc.at[k, :, ear].set(car_state.zb_memory)

    def close_agc_loop_helper(
        hypers: CarfacHypers, weights: CarfacWeights, state: CarfacState
    ) -> CarfacState:
      """A helper function to do some checkings before calling the real one."""
      # Handle multi-ears.
      state = cross_couple(hypers, weights, state)
      if not open_loop:
        return close_agc_loop(hypers, weights, state)
      else:
        return state

    state = jax.lax.cond(
        agc_updated,
        close_agc_loop_helper,
        lambda c, w, s: s,  # If agc isn't updated, returns the original state.
        hypers,
        weights,
        state,
    )

    return (naps, naps_fibers, state, bm, seg_ohc, seg_agc, input_waves), None

  return jax.lax.scan(
      run_segment_scan_helper,
      (naps, naps_fibers, state, bm, seg_ohc, seg_agc, input_waves),
      jnp.arange(n_samp),
  )[0][:-1]


@functools.partial(
    jax.jit,
    static_argnames=(
        'hypers',
        'open_loop',
    ),
)
def run_segment_jit(
    input_waves: jnp.ndarray,
    hypers: CarfacHypers,
    weights: CarfacWeights,
    state: CarfacState,
    open_loop: bool = False,
) -> Tuple[
    jnp.ndarray, jnp.ndarray, CarfacState, jnp.ndarray, jnp.ndarray, jnp.ndarray
]:
  """A JITted version of run_segment for convenience.

  Care should be taken with the hyper parameters in hypers. If the hypers object
  is modified, jit recompilation _may_ not occur even though it should. The best
  way to account for this is to always make a deep copy of the hypers and modify
  those. Example usage if modifying the hypers (which most users should not):

  naps, _, _, _, _ = run_segment_jit(input, hypers, weights, state)

  hypers_copy = copy.deepcopy(hypers)
  hypers_jax2.ears[0].car.r1_coeffs /= 2.0
  naps, _, _, _, _ = run_segment_jit(input, hypers_copy, weights, state)

  If no modifications to the CarfacHypers are made, the same hypers object
  should be reused.
  Args:
    input_waves: the audio input.
    hypers: all the coefficients of the model. It will be passed to all the
      JIT'ed functions as static variables.
    weights: all the trainable weights. It will not be changed.
    state: all the state of the CARFAC model. It will be updated and returned.
    open_loop: whether to run CARFAC without the feedback.

  Returns:
    naps: neural activity pattern
    naps_fibers: neural activity of the different fiber types
        (only populated with non-zeros when ihc_style equals "two_cap_with_syn")
    state: the updated state of the CARFAC model.
    BM: The basilar membrane motion
    seg_ohc & seg_agc are optional extra outputs useful for seeing what the
      ohc nonlinearity and agc are doing; both in terms of extra damping.
  """
  return run_segment(input_waves, hypers, weights, state, open_loop)


def run_segment_jit_in_chunks_notraceable(
    input_waves: jnp.ndarray,
    hypers: CarfacHypers,
    weights: CarfacWeights,
    state: CarfacState,
    open_loop: bool = False,
    segment_chunk_length: int = 32 * 48000,
) -> tuple[
    jnp.ndarray, jnp.ndarray, CarfacState, jnp.ndarray, jnp.ndarray, jnp.ndarray
]:
  """Runs the jitted segment runner in segment groups.

  Running CARFAC on an audio segment this way is most useful when running
  CARFAC-JAX on a number of audio segments that have varying lengths. The
  implementation is completed by executing CARFAC-JAX on sub-segments in
  descending binary search lengths, and then concatenated back together.

  This implementation minimises the number of recompilations of the JAX code on
  inputs of different shapes, whilst still leveraging JAX compilation.
  Performance is slightly slower than a pure Jitted implementation, roughly
  20 percent on a regular CPU.

  Args:
    input_waves: The audio input.
    hypers: All the coefficients of the model. It will be passed to all the
      JIT'ed functions as static variables.
    weights: All the trainable weights. It will not be changed.
    state: All the state of the CARFAC model. It will be updated and returned.
    open_loop: Whether to run CARFAC without the feedback.
    segment_chunk_length: The chunk length, in samples, to use as the default
      largest chunk.

  Returns:
    naps: Neural activity pattern as a numpy array.
    state: The updated state of the CARFAC model.
    BM: The basilar membrane motion as a numpy array.
    seg_ohc & seg_agc are optional extra outputs useful for seeing what the
      ohc nonlinearity and agc are doing; both in terms of extra damping.

  Raises:
    RuntimeError: If this function is being JITTed, which it should not be.
  """
  # We add a check for tracer, until a superior fix is fixed. Tracked in
  # https://github.com/jax-ml/jax/issues/18544 .
  if isinstance(input_waves, jax.core.Tracer) or isinstance(
      weights, jax.core.Tracer
  ):
    raise RuntimeError("This function shouldn't be transformed by JAX.")
  segment_length = segment_chunk_length
  if len(input_waves.shape) < 2:
    input_waves = jnp.reshape(input_waves, (-1, 1))
  naps_out = []
  naps_fibers_out = []
  bm_out = []
  ohc_out = []
  agc_out = []
  # NOMUTANTS -- This is a performance optimization.
  while segment_length > 16:
    [n_samp, _] = input_waves.shape
    if n_samp >= segment_length:
      [current_waves, input_waves] = jnp.split(input_waves, [segment_length], 0)
      naps_jax, naps_fibers_jax, state, bm_jax, seg_ohc_jax, seg_agc_jax = (
          run_segment_jit(current_waves, hypers, weights, state, open_loop)
      )
      naps_out.append(naps_jax)
      naps_fibers_out.append(naps_fibers_jax)
      bm_out.append(bm_jax)
      ohc_out.append(seg_ohc_jax)
      agc_out.append(seg_agc_jax)
    else:
      segment_length //= 2
  [n_samp, _] = input_waves.shape
  # Take the last few items and just run them.
  if n_samp > 0:
    naps_jax, naps_fibers_jax, state, bm_jax, seg_ohc_jax, seg_agc_jax = (
        run_segment_jit(input_waves, hypers, weights, state, open_loop)
    )
    naps_out.append(naps_jax)
    naps_fibers_out.append(naps_fibers_jax)
    bm_out.append(bm_jax)
    ohc_out.append(seg_ohc_jax)
    agc_out.append(seg_agc_jax)
  naps_out = np.concatenate(naps_out, 0)
  naps_fibers_out = np.concatenate(naps_fibers_out, 0)
  bm_out = np.concatenate(bm_out, 0)
  ohc_out = np.concatenate(ohc_out, 0)
  agc_out = np.concatenate(agc_out, 0)
  return naps_out, naps_fibers_out, state, bm_out, ohc_out, agc_out<|MERGE_RESOLUTION|>--- conflicted
+++ resolved
@@ -891,7 +891,6 @@
 @dataclasses.dataclass
 class EarHypers:
   """Hyperparameters (tagged as static in `jax.jit`) of 1 ear."""
-<<<<<<< HEAD
   n_ch: int = 0
   pole_freqs: jnp.ndarray = dataclasses.field(
       default_factory=lambda: jnp.array([], dtype=float)
@@ -903,15 +902,6 @@
   )
   ihc: Optional[IhcHypers] = None
   syn: Optional[SynHypers] = None
-=======
-  n_ch: int
-  pole_freqs: jnp.ndarray
-  max_channels_per_octave: float
-  car: CarHypers
-  agc: List[AgcHypers]  # One element per AGC layer.
-  ihc: IhcHypers
-  syn: SynHypers
->>>>>>> df42feb8
 
   # The following 2 functions are boiler code required by pytree.
   # Reference: https://jax.readthedocs.io/en/latest/pytrees.html
@@ -1329,12 +1319,8 @@
     return hypers, None, None
 
   hypers = SynHypers(do_syn=True)
-<<<<<<< HEAD
   fs = float(params.fs)
   n_ch = ear_hypers.pole_freqs.shape[0]
-=======
-  fs = params.fs
->>>>>>> df42feb8
   n_classes = syn_params.n_classes
   v_widths = syn_params.v_width * jnp.ones((1, n_classes))
   # Do some design.  First, gains to get sat_rate when sigmoid is 1, which
